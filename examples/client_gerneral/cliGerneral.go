--- conflicted
+++ resolved
@@ -29,12 +29,9 @@
 		if err != nil {
 			fmt.Println(err.Error())
 		}
-<<<<<<< HEAD
-		fmt.Println("???")
-=======
+
 		//	fmt.Printf("ReadDiscreteInputs %#v\r\n", results)
 
->>>>>>> efa320ba
 		time.Sleep(time.Second * 1)
 	}
 }